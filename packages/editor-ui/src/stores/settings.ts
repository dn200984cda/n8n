--- conflicted
+++ resolved
@@ -1,20 +1,5 @@
-<<<<<<< HEAD
-import { createApiKey, deleteApiKey, getApiKey } from "@/api/api-keys";
-import { disableMfa, enableMfa, getMfaQr } from "@/api/mfa";
-import { getPromptsData, getSettings, submitContactInfo, submitValueSurvey } from "@/api/settings";
-import { testHealthEndpoint } from "@/api/templates";
-import { CONTACT_PROMPT_MODAL_KEY, EnterpriseEditionFeature, STORES, VALUE_SURVEY_MODAL_KEY } from "@/constants";
-import { ILogLevel, IN8nPromptResponse, IN8nPrompts, IN8nUISettings, IN8nValueSurveyData, ISettingsState, IUserResponse, WorkflowCallerPolicyDefaultOption } from "@/Interface";
-import { IUser } from "n8n-design-system";
-import { ITelemetrySettings } from "n8n-workflow";
-import { defineStore } from "pinia";
-import Vue from "vue";
-import { useRootStore } from "./n8nRootStore";
-import { useUIStore } from "./ui";
-import { useUsersStore } from "./users";
-import { useVersionsStore } from "./versions";
-=======
 import { createApiKey, deleteApiKey, getApiKey } from '@/api/api-keys';
+import { disableMfa, enableMfa, getMfaQr } from '@/api/mfa';
 import { getPromptsData, getSettings, submitContactInfo, submitValueSurvey } from '@/api/settings';
 import { testHealthEndpoint } from '@/api/templates';
 import {
@@ -30,6 +15,7 @@
 	IN8nUISettings,
 	IN8nValueSurveyData,
 	ISettingsState,
+	IUserResponse,
 	WorkflowCallerPolicyDefaultOption,
 } from '@/Interface';
 import { ITelemetrySettings } from 'n8n-workflow';
@@ -39,7 +25,6 @@
 import { useUIStore } from './ui';
 import { useUsersStore } from './users';
 import { useVersionsStore } from './versions';
->>>>>>> 47e32e42
 
 export const useSettingsStore = defineStore(STORES.SETTINGS, {
 	state: (): ISettingsState => ({
@@ -266,7 +251,7 @@
 			const { apiKey } = await createApiKey(rootStore.getRestApiContext);
 			return apiKey;
 		},
-		async getMfaQr(): Promise<{ qrCode: string, secret: string }> {
+		async getMfaQr(): Promise<{ qrCode: string; secret: string }> {
 			const rootStore = useRootStore();
 			return await getMfaQr(rootStore.getRestApiContext);
 		},
