--- conflicted
+++ resolved
@@ -229,12 +229,8 @@
 	display: flex;
 	grid-area: content;
 	overflow: auto;
-<<<<<<< HEAD
-=======
-	height: 100vh;
 	width: 100%;
 	justify-content: center;
->>>>>>> f0695827
 }
 
 .header {
