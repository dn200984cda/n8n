--- conflicted
+++ resolved
@@ -4,7 +4,6 @@
 			@touchmove="mouseMoveNodeWorkflow" @mousedown="mouseDown" v-touch:tap="touchTap" @mouseup="mouseUp"
 			@wheel="wheelScroll">
 			<div id="node-view-background" class="node-view-background" :style="backgroundStyle" />
-<<<<<<< HEAD
 			<div
 				id="node-view"
 				class="node-view"
@@ -66,25 +65,6 @@
 			v-if="!createNodeActive && !isReadOnly"
 			@mouseenter="onCreateMenuHoverIn"
 		>
-=======
-			<div id="node-view" class="node-view" :style="workflowStyle">
-				<div v-for="nodeData in nodes" :key="nodeData.id">
-					<node v-if="nodeData.type !== STICKY_NODE_TYPE" @duplicateNode="duplicateNode"
-						@deselectAllNodes="deselectAllNodes" @deselectNode="nodeDeselectedByName" @nodeSelected="nodeSelectedByName"
-						@removeNode="removeNode" @runWorkflow="onRunNode" @moved="onNodeMoved" @run="onNodeRun" :key="nodeData.id"
-						:name="nodeData.name" :isReadOnly="isReadOnly" :instance="instance"
-						:isActive="!!activeNode && activeNode.name === nodeData.name" :hideActions="pullConnActive" />
-					<Sticky v-else @deselectAllNodes="deselectAllNodes" @deselectNode="nodeDeselectedByName"
-						@nodeSelected="nodeSelectedByName" @removeNode="removeNode" :key="nodeData.id" :name="nodeData.name"
-						:isReadOnly="isReadOnly" :instance="instance" :isActive="!!activeNode && activeNode.name === nodeData.name"
-						:nodeViewScale="nodeViewScale" :gridSize="GRID_SIZE" :hideActions="pullConnActive" />
-				</div>
-			</div>
-		</div>
-		<NodeDetailsView :readOnly="isReadOnly" :renaming="renamingActive" @valueChanged="valueChanged" />
-		<div :class="['node-buttons-wrapper', showStickyButton ? 'no-events' : '']" v-if="!createNodeActive && !isReadOnly"
-			@mouseenter="onCreateMenuHoverIn">
->>>>>>> a751fd3c
 			<div class="node-creator-button">
 				<n8n-icon-button size="xlarge" icon="plus" @click="() => openNodeCreator('add_node_button')"
 					:title="$locale.baseText('nodeView.addNode')" />
@@ -107,7 +87,6 @@
 			<n8n-icon-button v-if="nodeViewScale !== 1 && !isDemo" @click="resetZoom" type="tertiary" size="large"
 				:title="$locale.baseText('nodeView.resetZoom')" icon="undo" />
 		</div>
-<<<<<<< HEAD
 		<div
 			class="workflow-execute-wrapper" v-if="!isReadOnly"
 		>
@@ -128,22 +107,8 @@
 				/>
 			</span>
 
-			<n8n-icon-button
-				v-if="workflowRunning === true && !executionWaitingForWebhook"
-				icon="stop"
-				size="large"
-				class="stop-execution"
-				type="secondary"
-				:title="stopExecutionInProgress
-=======
-		<div class="workflow-execute-wrapper" v-if="!isReadOnly">
-			<n8n-button @click.stop="onRunWorkflow" :loading="workflowRunning" :label="runButtonText"
-				:title="$locale.baseText('nodeView.executesTheWorkflowFromTheStartOrWebhookNode')" size="large"
-				icon="play-circle" type="primary" />
-
 			<n8n-icon-button v-if="workflowRunning === true && !executionWaitingForWebhook" icon="stop" size="large"
 				class="stop-execution" type="secondary" :title="stopExecutionInProgress
->>>>>>> a751fd3c
 					? $locale.baseText('nodeView.stoppingCurrentExecution')
 					: $locale.baseText('nodeView.stopCurrentExecution')
 				" :loading="stopExecutionInProgress" @click.stop="stopExecution()" />
@@ -249,13 +214,9 @@
 import '../plugins/N8nCustomConnectorType';
 import '../plugins/PlusEndpointType';
 import { getAccountAge } from '@/modules/userHelpers';
-<<<<<<< HEAD
-import {dataPinningEventBus} from "@/event-bus/data-pinning-event-bus";
-=======
 import { IUser } from 'n8n-design-system';
 import { dataPinningEventBus } from "@/event-bus/data-pinning-event-bus";
 import { debounceHelper } from '@/components/mixins/debounce';
->>>>>>> a751fd3c
 
 interface AddNodeOptions {
 	position?: XYPosition;
@@ -275,11 +236,8 @@
 	workflowHelpers,
 	workflowRun,
 	newVersions,
-<<<<<<< HEAD
 	globalLinkActions,
-=======
 	debounceHelper,
->>>>>>> a751fd3c
 )
 	.extend({
 		name: 'NodeView',
@@ -303,11 +261,7 @@
 				this.createNodeActive = false;
 			},
 			nodes: {
-<<<<<<< HEAD
 				async handler () {
-=======
-				async handler(value, oldValue) {
->>>>>>> a751fd3c
 					// Load a workflow
 					let workflowId = null as string | null;
 					if (this.$route && this.$route.params.name) {
@@ -610,27 +564,19 @@
 				const saved = await this.saveCurrentWorkflow();
 				if (saved) this.$store.dispatch('settings/fetchPromptsData');
 			},
-<<<<<<< HEAD
 			openNodeCreator (source: string) {
 				if (this.createNodeActive) return;
 
-=======
-			openNodeCreator(source: string) {
->>>>>>> a751fd3c
 				this.createNodeActive = true;
 				this.$externalHooks().run('nodeView.createNodeActiveChanged', { source, createNodeActive: this.createNodeActive });
 				this.$telemetry.trackNodesPanel('nodeView.createNodeActiveChanged', { source, workflow_id: this.$store.getters.workflowId, createNodeActive: this.createNodeActive });
 			},
-<<<<<<< HEAD
-			showTriggerCreator (source: string) {
+			showTriggerCreator(source: string) {
 				this.$store.commit('ui/setSelectedNodeCreatorType', TRIGGER_NODE_FILTER);
 				this.$store.commit('ui/setShowCreatorPanelScrim', true);
 				this.openNodeCreator(source);
 			},
-			async openExecution (executionId: string) {
-=======
 			async openExecution(executionId: string) {
->>>>>>> a751fd3c
 				this.resetWorkspace();
 
 				let data: IExecutionResponse | undefined;
@@ -1180,11 +1126,7 @@
 					const nodeData = JSON.stringify(workflowToCopy, null, 2);
 					this.copyToClipboard(nodeData);
 					if (data.nodes.length > 0) {
-<<<<<<< HEAD
-						if (!isCut){
-=======
 						if (!isCut) {
->>>>>>> a751fd3c
 							this.$showMessage({
 								title: 'Copied!',
 								message: '',
@@ -1276,11 +1218,7 @@
 					return;
 				}
 
-<<<<<<< HEAD
-				const {zoomLevel, offset} = CanvasHelpers.getZoomToFit(extendedNodes, !this.isDemo);
-=======
-				const { zoomLevel, offset } = CanvasHelpers.getZoomToFit(nodes, !this.isDemo);
->>>>>>> a751fd3c
+				const { zoomLevel, offset } = CanvasHelpers.getZoomToFit(extendedNodes, !this.isDemo);
 
 				this.setZoomLevel(zoomLevel);
 				this.$store.commit('setNodeViewOffsetPosition', { newOffset: offset });
@@ -2246,13 +2184,8 @@
 				document.addEventListener('keydown', this.keyDown);
 				document.addEventListener('keyup', this.keyUp);
 
-<<<<<<< HEAD
-				window.addEventListener("beforeunload",  (e) => {
+				window.addEventListener("beforeunload", (e) => {
 					if (this.isDemo){
-=======
-				window.addEventListener("beforeunload", (e) => {
-					if (this.isDemo) {
->>>>>>> a751fd3c
 						return;
 					}
 					else if (this.$store.getters.getStateIsDirty === true) {
@@ -2559,11 +2492,7 @@
 				}
 
 				// "requiredNodeTypes" are also defined in cli/commands/run.ts
-<<<<<<< HEAD
 				const requiredNodeTypes: string[] = [];
-=======
-				const requiredNodeTypes = [START_NODE_TYPE];
->>>>>>> a751fd3c
 
 				if (requiredNodeTypes.includes(node.type)) {
 					// The node is of the required type so check first
@@ -3115,25 +3044,14 @@
 				const activeWorkflows = await this.restApi().getActiveWorkflows();
 				this.$store.commit('setActiveWorkflows', activeWorkflows);
 			},
-<<<<<<< HEAD
-			loadNodeTypes (): Promise<void> {
-				return this.$store.dispatch('nodeTypes/getNodeTypes');
-			},
-			loadCredentialTypes (): Promise<void> {
-				return this.$store.dispatch('credentials/fetchCredentialTypes', true);
-			},
-			loadCredentials (): Promise<void> {
-				return this.$store.dispatch('credentials/fetchAllCredentials');
-=======
 			async loadNodeTypes(): Promise<void> {
-				this.$store.dispatch('nodeTypes/getNodeTypes');
+				await this.$store.dispatch('nodeTypes/getNodeTypes');
 			},
 			async loadCredentialTypes(): Promise<void> {
 				await this.$store.dispatch('credentials/fetchCredentialTypes', true);
 			},
 			async loadCredentials(): Promise<void> {
 				await this.$store.dispatch('credentials/fetchAllCredentials');
->>>>>>> a751fd3c
 			},
 			async loadNodesProperties(nodeInfos: INodeTypeNameVersion[]): Promise<void> {
 				const allNodes: INodeTypeDescription[] = this.$store.getters['nodeTypes/allNodeTypes'];
@@ -3223,12 +3141,8 @@
 				});
 			},
 		},
-<<<<<<< HEAD
-		async mounted () {
-=======
 
 		async mounted() {
->>>>>>> a751fd3c
 			this.$titleReset();
 			window.addEventListener('message', this.onPostMessageReceived);
 			this.$root.$on('importWorkflowData', this.onImportWorkflowDataEvent);
