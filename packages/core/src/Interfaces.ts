--- conflicted
+++ resolved
@@ -12,14 +12,11 @@
 	ITriggerFunctions as ITriggerFunctionsBase,
 	IWebhookFunctions as IWebhookFunctionsBase,
 	BinaryMetadata,
-<<<<<<< HEAD
 	ProcessedDataContext,
 	ProcessedDataItemTypes,
 	ICheckProcessedOutput,
 	ICheckProcessedOptions,
-=======
 	ValidationResult,
->>>>>>> 1b321416
 } from 'n8n-workflow';
 
 // TODO: remove these after removing `n8n-core` dependency from `nodes-bases`
