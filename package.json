{
  "name": "n8n",
  "version": "0.222.0",
  "private": true,
  "homepage": "https://n8n.io",
  "engines": {
    "node": ">=16.9",
    "pnpm": ">=8.1"
  },
  "packageManager": "pnpm@8.1.0",
  "scripts": {
    "preinstall": "node scripts/block-npm-install.js",
    "build": "turbo run build",
    "typecheck": "turbo run typecheck",
    "dev": "turbo run dev --parallel",
    "clean": "turbo run clean --parallel",
    "format": "turbo run format && node scripts/format.mjs",
    "lint": "turbo run lint",
    "lintfix": "turbo run lintfix",
    "optimize-svg": "find ./packages -name '*.svg' ! -name 'pipedrive.svg' -print0 | xargs -0 -P16 -L20 npx svgo",
    "start": "run-script-os",
    "start:default": "cd packages/cli/bin && ./n8n",
    "start:tunnel": "./packages/cli/bin/n8n start --tunnel",
    "start:windows": "cd packages/cli/bin && n8n",
    "test": "turbo run test",
    "watch": "turbo run watch",
    "webhook": "./packages/cli/bin/n8n webhook",
    "worker": "./packages/cli/bin/n8n worker",
    "cypress:install": "cypress install",
    "cypress:open": "CYPRESS_BASE_URL=http://localhost:8080 cypress open",
    "test:e2e:ui": "cross-env E2E_TESTS=true start-server-and-test start http://localhost:5678/favicon.ico 'cypress open'",
    "test:e2e:dev": "cross-env E2E_TESTS=true CYPRESS_BASE_URL=http://localhost:8080 start-server-and-test dev http://localhost:8080/favicon.ico 'cypress open'",
    "test:e2e:smoke": "cross-env E2E_TESTS=true start-server-and-test start http://localhost:5678/favicon.ico 'cypress run --headless --spec \"cypress/e2e/0-smoke.cy.ts\"'",
    "test:e2e:all": "cross-env E2E_TESTS=true start-server-and-test start http://localhost:5678/favicon.ico 'cypress run --headless'"
  },
  "dependencies": {
    "n8n": "workspace:*"
  },
  "devDependencies": {
    "@n8n_io/eslint-config": "workspace:*",
    "@ngneat/falso": "^6.4.0",
    "@types/jest": "^29.5.0",
    "@types/supertest": "^2.0.12",
    "cross-env": "^7.0.3",
    "cypress": "^12.8.1",
    "cypress-real-events": "^1.7.6",
    "jest": "^29.5.0",
    "jest-environment-jsdom": "^29.5.0",
    "jest-mock": "^29.5.0",
    "jest-mock-extended": "^3.0.4",
    "nock": "^13.3.0",
    "node-fetch": "^2.6.9",
    "p-limit": "^3.1.0",
    "prettier": "^2.8.7",
    "rimraf": "^3.0.2",
    "run-script-os": "^1.1.6",
    "start-server-and-test": "^1.15.4",
    "supertest": "^6.3.3",
    "ts-jest": "^29.0.5",
    "tsc-watch": "^6.0.0",
<<<<<<< HEAD
    "turbo": "^1.8.7"
=======
    "typescript": "*",
    "turbo": "1.8.8"
>>>>>>> fd48b049
  },
  "pnpm": {
    "onlyBuiltDependencies": [
      "sqlite3",
      "vue-demi"
    ],
    "overrides": {
      "@types/node": "^16.18.12",
      "browserslist": "^4.21.4",
      "chokidar": "3.5.2",
      "decode-uri-component": "0.2.2",
      "ejs": "^3.1.8",
      "fork-ts-checker-webpack-plugin": "^6.0.4",
      "http-cache-semantics": "4.1.1",
      "jsonwebtoken": "9.0.0",
      "prettier": "^2.8.3",
      "tslib": "^2.5.0",
      "ts-node": "^10.9.1",
      "typescript": "^5.0.2",
      "cpy@8>globby": "^11.1.0",
      "qqjs>globby": "^11.1.0"
    },
    "patchedDependencies": {
      "element-ui@2.15.12": "patches/element-ui@2.15.12.patch",
      "typedi@0.10.0": "patches/typedi@0.10.0.patch"
    }
  }
}<|MERGE_RESOLUTION|>--- conflicted
+++ resolved
@@ -58,12 +58,8 @@
     "supertest": "^6.3.3",
     "ts-jest": "^29.0.5",
     "tsc-watch": "^6.0.0",
-<<<<<<< HEAD
-    "turbo": "^1.8.7"
-=======
     "typescript": "*",
     "turbo": "1.8.8"
->>>>>>> fd48b049
   },
   "pnpm": {
     "onlyBuiltDependencies": [
